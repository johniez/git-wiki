"""
    Forms
    ~~~~~
"""
from flask_wtf import Form
from wtforms import BooleanField
from wtforms import TextField
from wtforms import TextAreaField
from wtforms import PasswordField
from wtforms.validators import InputRequired
from wtforms.validators import ValidationError

from wiki.core import clean_url
from wiki.web import current_wiki
from wiki.web import current_users
from wiki.web import get_app_routes_leading_elements


class URLForm(Form):
    url = TextField('', [InputRequired()])

    def validate_url(form, field):
        sanitized_url = Processors.clean_url(field.data)
        system_urls_lead_parts = get_app_routes_leading_elements()
        # Disallow create already used urls.
        # NOTE I'm not sure whether Windows slashes do not need to be
        # sanitized later. At least space to underscore is necessary to check
        # now - or maybe in the Wiki object itself.
        # Leading url part (before slash) must not equals to system urls
        # leading parts (/create/, /edit/ and so on).
        if (current_wiki.exists(sanitized_url) or
                sanitized_url.split('/')[0] in system_urls_lead_parts):
            raise ValidationError(
                'The URL "%s" exists already.' % sanitized_url)

    def clean_url(self, url):
<<<<<<< HEAD
        return Processors.clean_url(url)
=======
        return clean_url(url)
>>>>>>> 767e0aa7


class SearchForm(Form):
    term = TextField('', [InputRequired()])
    ignore_case = BooleanField(
        description='Ignore Case',
        # FIXME: default is not correctly populated
        default=True)


class EditorForm(Form):
    title = TextField('', [InputRequired()])
    body = TextAreaField('', [InputRequired()])
    tags = TextField('')


class LoginForm(Form):
    name = TextField('', [InputRequired()])
    password = PasswordField('', [InputRequired()])

    def validate_name(form, field):
        user = current_users.get_user(field.data)
        if not user:
            raise ValidationError('This username does not exist.')

    def validate_password(form, field):
        user = current_users.get_user(form.name.data)
        if not user:
            return
        if not user.check_password(field.data):
            raise ValidationError('Username and password do not match.')<|MERGE_RESOLUTION|>--- conflicted
+++ resolved
@@ -20,7 +20,7 @@
     url = TextField('', [InputRequired()])
 
     def validate_url(form, field):
-        sanitized_url = Processors.clean_url(field.data)
+        sanitized_url = clean_url(field.data)
         system_urls_lead_parts = get_app_routes_leading_elements()
         # Disallow create already used urls.
         # NOTE I'm not sure whether Windows slashes do not need to be
@@ -34,11 +34,7 @@
                 'The URL "%s" exists already.' % sanitized_url)
 
     def clean_url(self, url):
-<<<<<<< HEAD
-        return Processors.clean_url(url)
-=======
         return clean_url(url)
->>>>>>> 767e0aa7
 
 
 class SearchForm(Form):
