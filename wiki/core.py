"""
    Wiki core
    ~~~~~~~~~
"""
from collections import OrderedDict
from io import open
import os
import re

from flask import abort
from flask import url_for
import markdown


def clean_url(url):
    """
        Cleans the url and corrects various errors. Removes multiple
        spaces and all leading and trailing spaces. Changes spaces
        to underscores and makes all characters lowercase. Also
        takes care of Windows style folders use.

        :param str url: the url to clean


        :returns: the cleaned url
        :rtype: str
    """
    url = re.sub('[ ]{2,}', ' ', url).strip()
    url = url.lower().replace(' ', '_')
    url = url.replace('\\\\', '/').replace('\\', '/')
    return url


def wikilink(text, url_formatter=None):
    """
        Processes Wikilink syntax "[[Link]]" within the html body.
        This is intended to be run after content has been processed
        by markdown and is already HTML.

        :param str text: the html to highlight wiki links in.
        :param function url_formatter: which URL formatter to use,
            will by default use the flask url formatter

        Syntax:
            This accepts Wikilink syntax in the form of [[WikiLink]] or
            [[url/location|LinkName]]. Everything is referenced from the
            base location "/", therefore sub-pages need to use the
            [[page/subpage|Subpage]].

        :returns: the processed html
        :rtype: str
    """
    if url_formatter is None:
        url_formatter = url_for
    link_regex = re.compile(
        r"((?<!\<code\>)\[\[([^<].+?) \s*([|] \s* (.+?) \s*)?]])",
        re.X | re.U
    )
    for i in link_regex.findall(text):
        title = [i[-1] if i[-1] else i[1]][0]
        url = clean_url(i[1])
        html_url = u"<a href='{0}'>{1}</a>".format(
            url_formatter('display', url=url),
            title
        )
        text = re.sub(link_regex, html_url, text, count=1)
    return text


class Processor(object):
    """
        The processor handles the processing of file content into
        metadata and markdown and takes care of the rendering.

<<<<<<< HEAD
        Syntax: This accepts Wikilink syntax in the form of [[WikiLink]] or
        [[url/location|LinkName]].  Everything is referenced from the base
        location "/", therefore sub-pages need to use the
        [[page/subpage|Subpage]].
        """
        link = r"((?<!\<code\>)\[\[([^<].+?) \s*([|] \s* (.+?) \s*)?]])"
        compLink = re.compile(link, re.X | re.U)
        for i in compLink.findall(html):
            title = [i[-1] if i[-1] else i[1]][0]
            url = self.clean_url(i[1])
            formattedLink = u"<a href='{0}'>{1}</a>".format(url_for('display', url=url), title)
            html = re.sub(compLink, formattedLink, html, count=1)
        return html

    @staticmethod
    def highlite_diff(raw_diff):
        """
        Return HTML string - highlited raw_diff data using markdown.
        """
        md = markdown.Markdown(['codehilite', 'fenced_code'])
        html = md.convert(u'```diff\n{}\n```'.format(raw_diff))
        return html

    @staticmethod
    def clean_url(url):
        """Cleans the url and corrects various errors.  Removes multiple spaces
        and all leading and trailing spaces.  Changes spaces to underscores and
        makes all characters lowercase.  Also takes care of Windows style
        folders use.

        Args:
            url (str): URL link

        Kwargs:
            None
        """
        pageStub = url.replace('\\\\', '/').replace('\\', '/')
        pageStub = pageStub.strip('/')
        pageStub = re.sub('[/]{2,}', '/', pageStub)
        pageStub = re.sub('[ ]{2,}', ' ', pageStub).strip()
        pageStub = pageStub.lower().replace(' ', '_')
        return pageStub
=======
        It also offers some helper methods that can be used for various
        cases.
    """
>>>>>>> 767e0aa7

    preprocessors = []
    postprocessors = [wikilink]

    def __init__(self, text):
        """
            Initialization of the processor.

            :param str text: the text to process
        """
        self.md = markdown.Markdown([
            'codehilite',
            'fenced_code',
            'meta',
            'tables'
        ])
        self.input = text
        self.markdown = None
        self.meta_raw = None

        self.pre = None
        self.html = None
        self.final = None
        self.meta = None

    def process_pre(self):
        """
            Content preprocessor.
        """
        current = self.input
        for processor in self.preprocessors:
            current = processor(current)
        self.pre = current

    def process_markdown(self):
        """
            Convert to HTML.
        """
        self.html = self.md.convert(self.pre)


    def split_raw(self):
        """
            Split text into raw meta and content.
        """
        self.meta_raw, self.markdown = self.pre.split('\n\n', 1)

    def process_meta(self):
        """
            Get metadata.

            .. warning:: Can only be called after :meth:`html` was
                called.
        """
        # the markdown meta plugin does not retain the order of the
        # entries, so we have to loop over the meta values a second
        # time to put them into a dictionary in the correct order
        self.meta = OrderedDict()
        for line in self.meta_raw.split('\n'):
            key = line.split(':', 1)[0]
            # markdown metadata always returns a list of lines, we will
            # reverse that here
            self.meta[key.lower()] = \
                '\n'.join(self.md.Meta[key.lower()])

    def process_post(self):
        """
            Content postprocessor.
        """
        current = self.html
        for processor in self.postprocessors:
            current = processor(current)
        self.final = current

    def process(self):
        """
            Runs the full suite of processing on the given text, all
            pre and post processing, markdown rendering and meta data
            handling.
        """
        self.process_pre()
        self.process_markdown()
        self.split_raw()
        self.process_meta()
        self.process_post()

        return self.final, self.markdown, self.meta


class Page(object):
    def __init__(self, engine, url, new=False):
        self.url = url
        self._meta = OrderedDict()
        if not new:
            self.load(engine)
            self.render()

<<<<<<< HEAD
    def load(self, engine):
        self.content = engine.load(self.url)
=======
    def __repr__(self):
        return u"<Page: {}@{}>".format(self.url, self.path)

    def load(self):
        with open(self.path, 'r', encoding='utf-8') as f:
            self.content = f.read()
>>>>>>> 767e0aa7

    def render(self):
        processor = Processor(self.content)
        self._html, self.body, self._meta = processor.process()

    def save(self, engine, update=True, author=None):
        engine.save(self.url, self.body, self._meta, author)
        if update:
            self.load(engine)
            self.render()

    @property
    def meta(self):
        return self._meta

    def __getitem__(self, name):
        return self._meta[name]

    def __setitem__(self, name, value):
        self._meta[name] = value

    @property
    def html(self):
        return self._html

    def __html__(self):
        return self.html

    @property
    def title(self):
        try:
            return self['title']
        except KeyError:
            return self.url

    @title.setter
    def title(self, value):
        self['title'] = value

    @property
    def tags(self):
        try:
            return self['tags']
        except KeyError:
            return ""

    @tags.setter
    def tags(self, value):
        self['tags'] = value


class Wiki(object):
    def __init__(self, root):
        self.root = root

    def path(self, url):
        return os.path.join(self.root, url + '.md')

    def exists(self, url):
        path = self.path(url)
        return os.path.exists(path)

    def get(self, url):
        path = os.path.join(self.root, url + '.md')
        if self.exists(url):
            return Page(self, url)
        return None

    def get_or_404(self, url):
        page = self.get(url)
        if page:
            return page
        abort(404)

    def get_bare(self, url):
        path = self.path(url)
        if self.exists(url):
            return False
        return Page(self, url, new=True)

    def load(self, url):
        path = self.path(url)
        with open(path, 'r', encoding='utf-8') as f:
            return f.read()

    def save(self, url, body, meta, author=None):
        path = self.path(url)
        folder = os.path.dirname(path)
        if not os.path.exists(folder):
            os.makedirs(folder)
        with open(path, 'w', encoding='utf-8') as f:
            for key, value in meta.items():
                line = u'%s: %s\n' % (key, value)
                f.write(line)
            f.write(u'\n')
            f.write(body.replace(u'\r\n', u'\n'))

    def move(self, url, newurl):
        source = os.path.join(self.root, url) + '.md'
        target = os.path.join(self.root, newurl) + '.md'
        # normalize root path (just in case somebody defined it absolute,
        # having some '../' inside) to correctly compare it to the target
        root = os.path.normpath(self.root)
        # get root path longest common prefix with normalized target path
        common = os.path.commonprefix((root, os.path.normpath(target)))
        # common prefix length must be at least as root length is
        # otherwise there are probably some '..' links in target path leading
        # us outside defined root directory
        if len(common) < len(root):
            raise RuntimeError(
                'Possible write attempt outside content directory: '
                '%s' % newurl)
        # create folder if it does not exists yet
        folder = os.path.dirname(target)
        if not os.path.exists(folder):
            os.makedirs(folder)
        os.rename(source, target)

    def delete(self, url):
        path = self.path(url)
        if not self.exists(url):
            return False
        os.remove(path)
        return True

<<<<<<< HEAD
    def index(self, attr=None):
        def _walk(directory, path_prefix=()):
            for name in os.listdir(directory):
                fullname = os.path.join(directory, name)
                if os.path.isdir(fullname):
                    _walk(fullname, path_prefix + (name,))
                elif name.endswith('.md'):
                    if not path_prefix:
                        url = name[:-3]
                    else:
                        url = os.path.join(*(path_prefix + (name[:-3],)))
                    if attr:
                        pages[getattr(page, attr)] = page  # TODO: looks like bug, but doesn't appear to be used
                    else:
                        pages.append(Page(self, url.replace('\\', '/')))
        if attr:
            pages = {}
        else:
            pages = []
        _walk(self.root)
        if not attr:
            return sorted(pages, key=lambda x: x.title.lower())
=======
    def index(self):
        """
            Builds up a list of all the available pages.

            :returns: a list of all the wiki pages
            :rtype: list
        """
        # make sure we always have the absolute path for fixing the
        # walk path
        pages = []
        root = os.path.abspath(self.root)
        for cur_dir, _, files in os.walk(root):
            # get the url of the current directory
            cur_dir_url = cur_dir[len(root)+1:]
            for cur_file in files:
                path = os.path.join(cur_dir, cur_file)
                if cur_file.endswith('.md'):
                    url = clean_url(os.path.join(cur_dir_url, cur_file[:-3]))
                    page = Page(path, url)
                    pages.append(page)
        return sorted(pages, key=lambda x: x.title.lower())

    def index_by(self, key):
        """
            Get an index based on the given key.

            Will use the metadata value of the given key to group
            the existing pages.

            :param str key: the attribute to group the index on.

            :returns: Will return a dictionary where each entry holds
                a list of pages that share the given attribute.
            :rtype: dict
        """
        pages = {}
        for page in self.index():
            value = getattr(page, key)
            pre = pages.get(value, [])
            pages[value] = pre.append(page)
>>>>>>> 767e0aa7
        return pages

    def get_by_title(self, title):
        pages = self.index(attr='title')
        return pages.get(title)

    def get_tags(self):
        pages = self.index()
        tags = {}
        for page in pages:
            pagetags = page.tags.split(',')
            for tag in pagetags:
                tag = tag.strip()
                if tag == '':
                    continue
                elif tags.get(tag):
                    tags[tag].append(page)
                else:
                    tags[tag] = [page]
        return tags

    def index_by_tag(self, tag):
        pages = self.index()
        tagged = []
        for page in pages:
            if tag in page.tags:
                tagged.append(page)
        return sorted(tagged, key=lambda x: x.title.lower())

    def search(self, term, ignore_case=True, attrs=['title', 'tags', 'body']):
        pages = self.index()
        regex = re.compile(term, re.IGNORECASE if ignore_case else 0)
        matched = []
        for page in pages:
            for attr in attrs:
                if regex.search(getattr(page, attr)):
                    matched.append(page)
                    break
        return matched<|MERGE_RESOLUTION|>--- conflicted
+++ resolved
@@ -25,9 +25,11 @@
         :returns: the cleaned url
         :rtype: str
     """
+    url = url.replace('\\\\', '/').replace('\\', '/')
+    url = url.strip('/')
+    url = re.sub('[/]{2,}', '/', url)
     url = re.sub('[ ]{2,}', ' ', url).strip()
     url = url.lower().replace(' ', '_')
-    url = url.replace('\\\\', '/').replace('\\', '/')
     return url
 
 
@@ -67,59 +69,23 @@
     return text
 
 
+def highlite_diff(raw_diff):
+    """
+    Return HTML string - highlited raw_diff data using markdown.
+    """
+    md = markdown.Markdown(['codehilite', 'fenced_code'])
+    html = md.convert(u'```diff\n{}\n```'.format(raw_diff))
+    return html
+
+
 class Processor(object):
     """
         The processor handles the processing of file content into
         metadata and markdown and takes care of the rendering.
 
-<<<<<<< HEAD
-        Syntax: This accepts Wikilink syntax in the form of [[WikiLink]] or
-        [[url/location|LinkName]].  Everything is referenced from the base
-        location "/", therefore sub-pages need to use the
-        [[page/subpage|Subpage]].
-        """
-        link = r"((?<!\<code\>)\[\[([^<].+?) \s*([|] \s* (.+?) \s*)?]])"
-        compLink = re.compile(link, re.X | re.U)
-        for i in compLink.findall(html):
-            title = [i[-1] if i[-1] else i[1]][0]
-            url = self.clean_url(i[1])
-            formattedLink = u"<a href='{0}'>{1}</a>".format(url_for('display', url=url), title)
-            html = re.sub(compLink, formattedLink, html, count=1)
-        return html
-
-    @staticmethod
-    def highlite_diff(raw_diff):
-        """
-        Return HTML string - highlited raw_diff data using markdown.
-        """
-        md = markdown.Markdown(['codehilite', 'fenced_code'])
-        html = md.convert(u'```diff\n{}\n```'.format(raw_diff))
-        return html
-
-    @staticmethod
-    def clean_url(url):
-        """Cleans the url and corrects various errors.  Removes multiple spaces
-        and all leading and trailing spaces.  Changes spaces to underscores and
-        makes all characters lowercase.  Also takes care of Windows style
-        folders use.
-
-        Args:
-            url (str): URL link
-
-        Kwargs:
-            None
-        """
-        pageStub = url.replace('\\\\', '/').replace('\\', '/')
-        pageStub = pageStub.strip('/')
-        pageStub = re.sub('[/]{2,}', '/', pageStub)
-        pageStub = re.sub('[ ]{2,}', ' ', pageStub).strip()
-        pageStub = pageStub.lower().replace(' ', '_')
-        return pageStub
-=======
         It also offers some helper methods that can be used for various
         cases.
     """
->>>>>>> 767e0aa7
 
     preprocessors = []
     postprocessors = [wikilink]
@@ -217,17 +183,11 @@
             self.load(engine)
             self.render()
 
-<<<<<<< HEAD
+    def __repr__(self):
+        return u"<Page: {}@{}>".format(self.url, self.path)
+
     def load(self, engine):
         self.content = engine.load(self.url)
-=======
-    def __repr__(self):
-        return u"<Page: {}@{}>".format(self.url, self.path)
-
-    def load(self):
-        with open(self.path, 'r', encoding='utf-8') as f:
-            self.content = f.read()
->>>>>>> 767e0aa7
 
     def render(self):
         processor = Processor(self.content)
@@ -353,30 +313,6 @@
         os.remove(path)
         return True
 
-<<<<<<< HEAD
-    def index(self, attr=None):
-        def _walk(directory, path_prefix=()):
-            for name in os.listdir(directory):
-                fullname = os.path.join(directory, name)
-                if os.path.isdir(fullname):
-                    _walk(fullname, path_prefix + (name,))
-                elif name.endswith('.md'):
-                    if not path_prefix:
-                        url = name[:-3]
-                    else:
-                        url = os.path.join(*(path_prefix + (name[:-3],)))
-                    if attr:
-                        pages[getattr(page, attr)] = page  # TODO: looks like bug, but doesn't appear to be used
-                    else:
-                        pages.append(Page(self, url.replace('\\', '/')))
-        if attr:
-            pages = {}
-        else:
-            pages = []
-        _walk(self.root)
-        if not attr:
-            return sorted(pages, key=lambda x: x.title.lower())
-=======
     def index(self):
         """
             Builds up a list of all the available pages.
@@ -395,7 +331,7 @@
                 path = os.path.join(cur_dir, cur_file)
                 if cur_file.endswith('.md'):
                     url = clean_url(os.path.join(cur_dir_url, cur_file[:-3]))
-                    page = Page(path, url)
+                    page = Page(self, url)
                     pages.append(page)
         return sorted(pages, key=lambda x: x.title.lower())
 
@@ -417,7 +353,6 @@
             value = getattr(page, key)
             pre = pages.get(value, [])
             pages[value] = pre.append(page)
->>>>>>> 767e0aa7
         return pages
 
     def get_by_title(self, title):
